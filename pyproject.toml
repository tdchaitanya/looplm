--- conflicted
+++ resolved
@@ -1,10 +1,6 @@
 [tool.poetry]
 name = "looplm"
-<<<<<<< HEAD
 version = "0.3.10"
-=======
-version = "0.3.9"
->>>>>>> 16ab8027
 description = "Loop-LM: Tool to access LLMs from the command line"
 authors = ["Chaitanya Devaguptapu <tdchaitanya@gmail.com>"]
 readme = "README.md"
@@ -26,11 +22,6 @@
 aiohttp = "^3.11.11"
 gitingest = "^0.1.2"
 pyperclip = "^1.9.0"
-<<<<<<< HEAD
-
-=======
-questionary = "^2.1.0"
->>>>>>> 16ab8027
 [tool.poetry.group.dev.dependencies]
 pytest = "^8.3.3"
 black = "^24.10.0"
